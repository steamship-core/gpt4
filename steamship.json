{
	"type": "plugin",
	"handle": "gpt-4",
<<<<<<< HEAD
	"version": "0.1.0-rc.15",
=======
	"version": "0.1.0-rc.16",
>>>>>>> a60097c5
	"description": "",
	"author": "dave",
	"entrypoint": "Unused",
	"public": true,
	"plugin": {
		"isTrainable": false,
		"transport": "jsonOverHttp",
		"type": "generator",
<<<<<<< HEAD
		"streaming": true
=======
		"streaming": false
>>>>>>> a60097c5
	},
	"build_config": {
		"ignore": [
			"tests",
			"examples"
		]
	},
	"configTemplate": {
		"openai_api_key": {
			"type": "string",
			"description": "An openAI API key to use. If left default, will use Steamship's API key.",
			"default": ""
		},
		"max_tokens": {
			"type": "number",
			"description": "The maximum number of tokens to generate per request. Can be overridden in runtime options.",
			"default": 256
		},
		"model": {
			"type": "string",
			"description": "The OpenAI model to use. Can be a pre-existing fine-tuned model.",
			"default": "gpt-4-0613"
		},
		"temperature": {
			"type": "number",
			"description": "Controls randomness. Lower values produce higher likelihood / more predictable results; higher values produce more variety. Values between 0-1.",
			"default": 0.4
		},
		"top_p": {
			"type": "number",
			"description": "Controls the nucleus sampling, where the model considers the results of the tokens with top_p probability mass. Values between 0-1.",
			"default": 1
		},
		"presence_penalty": {
			"type": "number",
			"description": "Control how likely the model will reuse words. Positive values penalize new tokens based on whether they appear in the text so far, increasing the model's likelihood to talk about new topics. Number between -2.0 and 2.0.",
			"default": 0
		},
		"frequency_penalty": {
			"type": "number",
			"description": "Control how likely the model will reuse words. Positive values penalize new tokens based on their existing frequency in the text so far, decreasing the model's likelihood to repeat the same line verbatim. Number between -2.0 and 2.0.",
			"default": 0
		},
		"moderate_output": {
			"type": "boolean",
			"description": "Pass the generated output back through OpenAI's moderation endpoint and throw an exception if flagged.",
			"default": true
		},
		"max_retries": {
			"type": "number",
			"description": "Maximum number of retries to make when generating.",
			"default": 8
		},
		"request_timeout": {
			"type": "number",
			"description": "Timeout for requests to OpenAI completion API. Default is 600 seconds.",
			"default": 600
		},
		"n": {
			"type": "number",
			"description": "How many completions to generate for each prompt.",
			"default": 1
		},
		"default_role": {
			"type": "string",
			"description": "The default role to use for a block that does not have a Tag of kind='role'",
			"default": "user"
		},
		"default_system_prompt": {
			"type": "string",
			"description": "System prompt that will be prepended before every request",
			"default": ""
		}
	},
	"steamshipRegistry": {
		"tagline": "Complete prompts and chats with GPT-4",
		"tagline2": null,
		"usefulFor": null,
		"videoUrl": null,
		"githubUrl": null,
		"demoUrl": null,
		"blogUrl": null,
		"jupyterUrl": null,
		"authorGithub": "dkolas",
		"authorName": "dkolas",
		"authorEmail": "developers@steamship.com",
		"authorTwitter": null,
		"authorUrl": null,
		"tags": [
			"GPT-4",
			"Prompt Completion",
			"LLM",
			"GPT",
			"OpenAI"
		]
	}
}<|MERGE_RESOLUTION|>--- conflicted
+++ resolved
@@ -1,11 +1,8 @@
 {
 	"type": "plugin",
 	"handle": "gpt-4",
-<<<<<<< HEAD
 	"version": "0.1.0-rc.15",
-=======
 	"version": "0.1.0-rc.16",
->>>>>>> a60097c5
 	"description": "",
 	"author": "dave",
 	"entrypoint": "Unused",
@@ -14,11 +11,7 @@
 		"isTrainable": false,
 		"transport": "jsonOverHttp",
 		"type": "generator",
-<<<<<<< HEAD
 		"streaming": true
-=======
-		"streaming": false
->>>>>>> a60097c5
 	},
 	"build_config": {
 		"ignore": [
